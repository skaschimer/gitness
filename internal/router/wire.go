// Copyright 2022 Harness Inc. All rights reserved.
// Use of this source code is governed by the Polyform Free Trial License
// that can be found in the LICENSE.md file for this repository.

package router

import (
	"github.com/harness/gitness/gitrpc"
	"github.com/harness/gitness/internal/api/controller/check"
	"github.com/harness/gitness/internal/api/controller/execution"
	"github.com/harness/gitness/internal/api/controller/githook"
	"github.com/harness/gitness/internal/api/controller/pipeline"
	"github.com/harness/gitness/internal/api/controller/principal"
	"github.com/harness/gitness/internal/api/controller/pullreq"
	"github.com/harness/gitness/internal/api/controller/repo"
	"github.com/harness/gitness/internal/api/controller/secret"
	"github.com/harness/gitness/internal/api/controller/serviceaccount"
	"github.com/harness/gitness/internal/api/controller/space"
	"github.com/harness/gitness/internal/api/controller/system"
	"github.com/harness/gitness/internal/api/controller/user"
	"github.com/harness/gitness/internal/api/controller/webhook"
	"github.com/harness/gitness/internal/auth/authn"
	"github.com/harness/gitness/internal/auth/authz"
	"github.com/harness/gitness/internal/store"
	"github.com/harness/gitness/internal/url"
	"github.com/harness/gitness/types"

	"github.com/google/wire"
)

// WireSet provides a wire set for this package.
var WireSet = wire.NewSet(
	ProvideRouter,
	ProvideGitHandler,
	ProvideAPIHandler,
	ProvideWebHandler,
)

func ProvideRouter(
	config *types.Config,
	api APIHandler,
	git GitHandler,
	web WebHandler,
) *Router {
	return NewRouter(api, git, web,
		config.Server.HTTP.GitHost)
}

func ProvideGitHandler(
	config *types.Config,
	urlProvider *url.Provider,
	repoStore store.RepoStore,
	authenticator authn.Authenticator,
	authorizer authz.Authorizer,
	client gitrpc.Interface,
) GitHandler {
	return NewGitHandler(config, urlProvider, repoStore, authenticator, authorizer, client)
}

func ProvideAPIHandler(
	config *types.Config,
	authenticator authn.Authenticator,
	repoCtrl *repo.Controller,
	executionCtrl *execution.Controller,
	spaceCtrl *space.Controller,
	pipelineCtrl *pipeline.Controller,
	secretCtrl *secret.Controller,
	pullreqCtrl *pullreq.Controller,
	webhookCtrl *webhook.Controller,
	githookCtrl *githook.Controller,
	saCtrl *serviceaccount.Controller,
	userCtrl *user.Controller,
	principalCtrl principal.Controller,
	checkCtrl *check.Controller,
	sysCtrl *system.Controller,
) APIHandler {
<<<<<<< HEAD
	return NewAPIHandler(config, authenticator, repoCtrl, spaceCtrl, pullreqCtrl,
		webhookCtrl, githookCtrl, saCtrl, userCtrl, principalCtrl, checkCtrl, sysCtrl)
=======
	return NewAPIHandler(config, authenticator, repoCtrl, executionCtrl, spaceCtrl, pipelineCtrl, secretCtrl,
		pullreqCtrl, webhookCtrl, githookCtrl, saCtrl, userCtrl, principalCtrl, checkCtrl)
>>>>>>> 8659a442
}

func ProvideWebHandler(config *types.Config) WebHandler {
	return NewWebHandler(config)
}<|MERGE_RESOLUTION|>--- conflicted
+++ resolved
@@ -74,13 +74,8 @@
 	checkCtrl *check.Controller,
 	sysCtrl *system.Controller,
 ) APIHandler {
-<<<<<<< HEAD
-	return NewAPIHandler(config, authenticator, repoCtrl, spaceCtrl, pullreqCtrl,
-		webhookCtrl, githookCtrl, saCtrl, userCtrl, principalCtrl, checkCtrl, sysCtrl)
-=======
 	return NewAPIHandler(config, authenticator, repoCtrl, executionCtrl, spaceCtrl, pipelineCtrl, secretCtrl,
-		pullreqCtrl, webhookCtrl, githookCtrl, saCtrl, userCtrl, principalCtrl, checkCtrl)
->>>>>>> 8659a442
+		pullreqCtrl, webhookCtrl, githookCtrl, saCtrl, userCtrl, principalCtrl, checkCtrl, sysCtrl)
 }
 
 func ProvideWebHandler(config *types.Config) WebHandler {
